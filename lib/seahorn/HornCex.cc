--- conflicted
+++ resolved
@@ -26,12 +26,9 @@
 #include "seahorn/HornifyModule.hh"
 
 #include "seahorn/Bmc.hh"
-<<<<<<< HEAD
 #include "seahorn/PathBasedBmc.hh"
 #include "seahorn/Transforms/Utils/Local.hh"
-=======
 #include "seahorn/Support/CFG.hh"
->>>>>>> 52e26fdc
 
 #include "ufo/Stats.hh"
 
@@ -53,192 +50,140 @@
     "horn-cex",
     llvm::cl::desc(
         "Counterexample in SV-COMP (.xml) or LLVM bitcode (.bc or .ll) format"),
-    llvm::cl::init(""), llvm::cl::value_desc("filename"));
+              llvm::cl::init(""), llvm::cl::value_desc("filename"));
 
 static llvm::cl::opt<bool>
-    UseBv("horn-cex-bv",
-          llvm::cl::desc("Construct bit-precise counterexamples"),
-          llvm::cl::init(false));
+UseBv ("horn-cex-bv",
+       llvm::cl::desc("Construct bit-precise counterexamples"),
+       llvm::cl::init (false));
 
 static llvm::cl::opt<bool>
-    MemSim("horn-cex-bv-memsim",
-           llvm::cl::desc("Run memory simulation on the counterexample"),
-           llvm::cl::init(false));
+MemSim ("horn-cex-bv-memsim",
+        llvm::cl::desc ("Run memory simulation on the counterexample"),
+        llvm::cl::init (false));
 
 static llvm::cl::opt<std::string> SvCompCexFileSpec(
     "horn-svcomp-cex-spec",
-    llvm::cl::desc("Specification key in SV-COMP XML format"),
-    llvm::cl::init("CHECK( init(main()), LTL(G ! call(__VERIFIER_error())) )"));
+                  llvm::cl::desc("Specification key in SV-COMP XML format"),
+                  llvm::cl::init("CHECK( init(main()), LTL(G ! call(__VERIFIER_error())) )"));
 
 static llvm::cl::opt<std::string> SvCompCexFileMemModel(
     "horn-svcomp-cex-mem",
-    llvm::cl::desc("Memory model key in SV-COMP XML format"),
-    llvm::cl::init("simple"));
+                      llvm::cl::desc("Memory model key in SV-COMP XML format"),
+                      llvm::cl::init("simple"));
 
 static llvm::cl::opt<std::string>
-    SvCompCexFileArch("horn-svcomp-cex-arch",
-                      llvm::cl::desc("Architecture key in SV-COMP XML format"),
-                      llvm::cl::init("32bit"));
+SvCompCexFileArch("horn-svcomp-cex-arch",
+                  llvm::cl::desc("Architecture key in SV-COMP XML format"),
+                  llvm::cl::init("32bit"));
 
 static llvm::cl::opt<std::string> HornCexSmtFilename(
     "horn-cex-smt", llvm::cl::desc("Counterexample validate SMT problem"),
-    llvm::cl::init(""), llvm::cl::value_desc("filename"), llvm::cl::Hidden);
+               llvm::cl::init(""), llvm::cl::value_desc("filename"), llvm::cl::Hidden);
 
 static llvm::cl::opt<std::string>
     BmcSliceOutputFile("horn-bmc-slice",
                        llvm::cl::desc("Output sliced bitcode by BmcTrace"),
-                       llvm::cl::init(""), llvm::cl::value_desc("filename"));
+                    llvm::cl::init(""), llvm::cl::value_desc("filename"));
 
 static llvm::cl::opt<std::string> CpSliceOutputFile(
     "horn-cp-slice", llvm::cl::desc("Output sliced bitcode by cut point trace"),
-    llvm::cl::init(""), llvm::cl::value_desc("filename"));
+                    llvm::cl::init(""), llvm::cl::value_desc("filename"));
 
 using namespace llvm;
 namespace seahorn {
 
-template <typename O> class SvCompCex;
-static void dumpSvCompCex(BmcTrace &trace, std::string CexFile);
+  template <typename O> class SvCompCex;
+  static void dumpSvCompCex (BmcTrace &trace, std::string CexFile);
 static void dumpLLVMCex(BmcTraceWrapper &trace, StringRef CexFile,
                         const DataLayout &dl, const TargetLibraryInfo &tli);
-static void dumpLLVMBitcode(const Module &M, StringRef BcFile);
-
-char HornCex::ID = 0;
+  static void dumpLLVMBitcode(const Module &M, StringRef BcFile);
+
+  char HornCex::ID = 0;
 
 bool HornCex::runOnModule(Module &M) {
-  for (Function &F : M)
+    for (Function &F : M)
     if (F.getName().equals("main"))
       return runOnFunction(M, F);
-  return false;
-}
+    return false;
+  }
 
 bool HornCex::runOnFunction(Module &M, Function &F) {
-  HornSolver &hs = getAnalysis<HornSolver>();
-  // -- only run if result is true, skip if it is false or unknown
+    HornSolver &hs = getAnalysis<HornSolver> ();
+    // -- only run if result is true, skip if it is false or unknown
   if (hs.getResult())
     ;
   else
     return false;
 
-  // LOG ("cex",
-  //      errs () << "Analyzed Function:\n"
-  //      << F << "\n";);
-
-  HornifyModule &hm = getAnalysis<HornifyModule>();
-  const CutPointGraph &cpg = getAnalysis<CutPointGraph>(F);
+    // LOG ("cex",
+    //      errs () << "Analyzed Function:\n"
+    //      << F << "\n";);
+
+    HornifyModule &hm = getAnalysis<HornifyModule> ();
+    const CutPointGraph &cpg = getAnalysis<CutPointGraph> (F);
 
   Stats::resume("CexValidation");
 
-  auto &fp = hs.getZFixedPoint();
-  ExprVector rules;
-  fp.getCexRules(rules);
-  boost::reverse(rules);
-
-  // extract a trace of basic blocks corresponding to the counterexample
-  SmallVector<const BasicBlock *, 8> bbTrace;
-  SmallVector<const CutPoint *, 8> cpTrace;
-
-  // -- all counterexamples start at the entry block of the function
-  cpTrace.push_back(&cpg.getCp(F.getEntryBlock()));
-
-<<<<<<< HEAD
+    auto &fp = hs.getZFixedPoint ();
+    ExprVector rules;
+    fp.getCexRules (rules);
+    boost::reverse (rules);
+
+    // extract a trace of basic blocks corresponding to the counterexample
+    SmallVector<const BasicBlock*, 8> bbTrace;
+    SmallVector<const CutPoint*, 8> cpTrace;
+
+    // -- all counterexamples start at the entry block of the function
+    cpTrace.push_back (&cpg.getCp (F.getEntryBlock ()));
+
   for (Expr r : rules) {
-=======
-    for (Expr r : rules)
-    {
       // filter away all rules not from main()
       Expr src, dst;
->>>>>>> 52e26fdc
-
-    // filter away all rules not from main()
-    Expr src, dst;
-
-    {
-      dst = isOpX<IMPL>(r) ? r->arg(1) : r;
-      // -- skip rules whose destinations are not basic blocks
+
+      {
+        dst = isOpX<IMPL> (r) ? r->arg (1) : r;
+        // -- skip rules whose destinations are not basic blocks
       if (!hm.isBbPredicate(dst))
         continue;
-      const BasicBlock &bb = hm.predicateBb(dst);
-      // -- skip basic blocks of non-main function
+        const BasicBlock &bb = hm.predicateBb (dst);
+        // -- skip basic blocks of non-main function
       if (bb.getParent() != &F)
         continue;
-    }
-
-<<<<<<< HEAD
+      }
+
     if (isOpX<IMPL>(r)) {
-      dst = r->arg(1);
-      r = r->arg(0);
-      src = isOpX<AND>(r) ? r->arg(0) : r;
+        dst = r->arg (1);
+        r = r->arg (0);
+        src = isOpX<AND> (r) ? r->arg (0) : r;
     } else
       dst = r;
     if (src && !bind::isFapp(src))
       src.reset(0);
 
-    // -- if there is a src, then it was dst in previous iteration
-    assert(bbTrace.empty() || bbTrace.back() == &hm.predicateBb(src));
-    const BasicBlock *bb = &hm.predicateBb(dst);
-
-    // XXX sometimes the cex includes the entry block, sometimes it does not
-    // XXX normalize by removing it
+      // -- if there is a src, then it was dst in previous iteration
+      assert (bbTrace.empty () || bbTrace.back () == &hm.predicateBb (src));
+      const BasicBlock *bb = &hm.predicateBb (dst);
+
+      // XXX sometimes the cex includes the entry block, sometimes it does not
+      // XXX normalize by removing it
     if (bb == &F.getEntryBlock())
       continue;
 
-    bbTrace.push_back(bb);
+      bbTrace.push_back (bb);
     if (cpg.isCutPoint(*bb)) {
-      const CutPoint &cp = cpg.getCp(*bb);
-      cpTrace.push_back(&cp);
-    }
-  }
+        const CutPoint &cp = cpg.getCp (*bb);
+        cpTrace.push_back (&cp);
+      }
+    }
 
   LOG("cex", errs() << "TRACE BEGIN\n"; for (auto bb
                                              : bbTrace) {
-    errs() << bb->getName();
+           errs () << bb->getName ();
     if (cpg.isCutPoint(*bb))
       errs() << " C";
-    errs() << "\n";
+           errs () << "\n";
   } errs() << "TRACE END\n";);
-
-  // -- release trace resources
-  bbTrace.clear();
-
-  // -- create a BMC engine. Use fixed symbolic execution
-  // -- semantics. Possibly different than the semantics used by the
-  // -- HornSolver
-  ExprFactory &efac = hm.getExprFactory();
-
-  UfoOpSem semUfo(efac, *this, M.getDataLayout(), MEM);
-  BvOpSem semBv(efac, *this, M.getDataLayout(), MEM);
-
-  OpSem *sem = UseBv ? static_cast<OpSem *>(&semBv)
-                                : static_cast<OpSem *>(&semUfo);
-
-  const TargetLibraryInfo &tli =
-      getAnalysis<TargetLibraryInfoWrapperPass>().getTLI();
-
-  std::unique_ptr<BmcEngine> bmc;
-  switch (m_engine) {
-  case path_bmc: {
-#ifdef HAVE_CRAB_LLVM
-    crab_llvm::CrabLlvmPass &crab = getAnalysis<crab_llvm::CrabLlvmPass>();
-    bmc.reset(new PathBasedBmcEngine(*sem, hm.getZContext(), &crab, tli));
-#else
-    bmc.reset(new PathBasedBmcEngine(*sem, hm.getZContext(), tli));
-#endif
-    break;
-  }
-  case mono_bmc:
-  default:
-    bmc.reset(new BmcEngine(*sem, hm.getZContext()));
-  }
-=======
-    LOG ("cex",
-         errs () << "TRACE BEGIN\n";
-         for (auto bb : bbTrace)
-         {
-           errs () << bb->getName ();
-           if (cpg.isCutPoint (*bb)) errs () << " C";
-           errs () << "\n";
-         }
-         errs () << "TRACE END\n";);
 
     // -- release trace resources
     bbTrace.clear ();
@@ -296,28 +241,52 @@
     if (!isCpTraceOK) {
       return false;
     }
-    
+
     // -- create a BMC engine. Use fixed symbolic execution
     // -- semantics. Possibly different than the semantics used by the
     // -- HornSolver
     ExprFactory &efac = hm.getExprFactory ();
->>>>>>> 52e26fdc
-
-  // -- load the trace into the engine
-  for (const CutPoint *cp : cpTrace)
+
+  UfoOpSem semUfo(efac, *this, M.getDataLayout(), MEM);
+  BvOpSem semBv(efac, *this, M.getDataLayout(), MEM);
+
+  OpSem *sem = UseBv ? static_cast<OpSem *>(&semBv)
+                                : static_cast<OpSem *>(&semUfo);
+
+  const TargetLibraryInfo &tli =
+      getAnalysis<TargetLibraryInfoWrapperPass>().getTLI();
+
+  std::unique_ptr<BmcEngine> bmc;
+  switch (m_engine) {
+  case path_bmc: {
+#ifdef HAVE_CRAB_LLVM
+    crab_llvm::CrabLlvmPass &crab = getAnalysis<crab_llvm::CrabLlvmPass>();
+    bmc.reset(new PathBasedBmcEngine(*sem, hm.getZContext(), &crab, tli));
+#else
+    bmc.reset(new PathBasedBmcEngine(*sem, hm.getZContext(), tli));
+#endif
+    break;
+  }
+  case mono_bmc:
+  default:
+    bmc.reset(new BmcEngine(*sem, hm.getZContext()));
+  }
+
+    // -- load the trace into the engine
+    for (const CutPoint *cp : cpTrace)
     bmc->addCutPoint(*cp);
 
-  // -- construct BMC instance
+    // -- construct BMC instance
   bmc->encode();
 
   if (!HornCexSmtFilename.empty()) {
-    std::error_code EC;
-    raw_fd_ostream file(HornCexSmtFilename, EC, sys::fs::F_Text);
+      std::error_code EC;
+      raw_fd_ostream file (HornCexSmtFilename, EC, sys::fs::F_Text);
     if (!EC)
       bmc->toSmtLib(file);
     else
       errs() << "Could not open: " << HornCexSmtFilename << "\n";
-  }
+    }
 
   auto res = bmc->solve();
 
@@ -326,31 +295,31 @@
   LOG("cex", errs() << "BMC: " << (res ? "sat" : (!res ? "unsat" : "unknown"))
                     << "\n";);
 
-  // -- DUMP unsat core if validation failed
+    // -- DUMP unsat core if validation failed
   if (!res) {
       errs() << "Warning: the BMC engine failed to validate cex\n";
-      errs() << "Computing unsat core\n";
+      errs () << "Computing unsat core\n";
       ExprVector core;
       bmc->unsatCore(core);
-      errs() << "Final core: " << core.size() << "\n";
+      errs () << "Final core: " << core.size () << "\n";
       errs() << "Core is: \n";
       for (Expr c : core)
           errs() << *c << "\n";
       Stats::sset("Result", "FAILED");
       return false;
-  }
+    }
 
   LOG("cex", errs() << "Validated CEX by BMC engine.\n";);
 
-  // get bmc trace
+    // get bmc trace
   BmcTrace trace(bmc->getTrace());
   LOG("cex", trace.print(errs()));
   std::unique_ptr<MemSimulator> memSim = nullptr;
 
   if (UseBv) {
-    const DataLayout &dl = M.getDataLayout();
-    const TargetLibraryInfo &tli =
-        getAnalysis<TargetLibraryInfoWrapperPass>().getTLI();
+      const DataLayout &dl = M.getDataLayout();
+      const TargetLibraryInfo &tli =
+	getAnalysis<TargetLibraryInfoWrapperPass> ().getTLI();
     if (MemSim) {
       memSim = std::unique_ptr<MemSimulator>(new MemSimulator(trace, dl, tli));
       bool simRes = memSim->simulate();
@@ -362,219 +331,219 @@
       }
     } else {
       // errs () << "Warning: memory simulation is not enabled.\n";
-    }
-  }
-
-  StringRef HornCexFileRef(HornCexFile);
+      }
+    }
+
+    StringRef HornCexFileRef(HornCexFile);
   if (HornCexFileRef.endswith(".ll") || HornCexFileRef.endswith(".bc")) {
-    const DataLayout &dl = M.getDataLayout();
+      const DataLayout &dl = M.getDataLayout();
     std::unique_ptr<BmcTraceWrapper> traceW(new BmcTraceWrapper(trace));
     if (memSim) {
       traceW.reset(new BmcTraceMemSim(*memSim));
     }
     dumpLLVMCex(*traceW, HornCexFileRef, dl, tli);
-  } else if (HornCexFileRef.endswith(".xml")) {
-    dumpSvCompCex(trace, HornCexFileRef);
-  } else if (!HornCexFileRef.empty()) {
-    errs() << "Unrecognized counter-example file suffix in " << HornCexFileRef
-           << ". Expected .xml, .ll, or .bc.\n";
-  }
-
-  if (!BmcSliceOutputFile.empty()) {
-    llvm::DenseSet<const llvm::BasicBlock *> region;
-    for (int i = 0; i < trace.size(); i++)
-      region.insert(trace.bb(i));
-    reduceToRegion(F, region);
-    dumpLLVMBitcode(M, BmcSliceOutputFile.c_str());
-    return true;
-  }
-
-  if (!CpSliceOutputFile.empty()) {
-    DenseSet<const BasicBlock *> region;
-    for (int i = 0; i < cpTrace.size(); i++) {
-      const CutPoint *cp = cpTrace[i];
-      region.insert(&cp->bb());
+    } else if (HornCexFileRef.endswith(".xml")) {
+      dumpSvCompCex (trace, HornCexFileRef);
+    } else if (!HornCexFileRef.empty()) {
+      errs () << "Unrecognized counter-example file suffix in " << HornCexFileRef
+              << ". Expected .xml, .ll, or .bc.\n";
+    }
+
+    if (!BmcSliceOutputFile.empty()) {
+      llvm::DenseSet<const llvm::BasicBlock *> region;
+      for (int i = 0; i < trace.size(); i++)
+        region.insert(trace.bb(i));
+      reduceToRegion(F, region);
+      dumpLLVMBitcode(M, BmcSliceOutputFile.c_str());
+      return true;
+    }
+
+    if (!CpSliceOutputFile.empty()) {
+      DenseSet<const BasicBlock *> region;
+      for (int i = 0; i < cpTrace.size(); i++) {
+        const CutPoint *cp = cpTrace[i];
+        region.insert(&cp->bb());
       for (CutPoint::const_iterator it = cp->succ_begin(); it != cp->succ_end();
            it++) {
-        const CpEdge *const edge = *it;
-        if (&edge->target() == cpTrace[i + 1]) {
-          for (CpEdge::const_iterator bb = edge->begin(); bb != edge->end();
-               bb++) {
-            region.insert(&*bb);
+          const CpEdge *const edge = *it;
+          if (&edge->target() == cpTrace[i + 1]) {
+            for (CpEdge::const_iterator bb = edge->begin(); bb != edge->end();
+                 bb++) {
+              region.insert(&*bb);
+            }
           }
         }
       }
-    }
-    reduceToRegion(F, region);
-    dumpLLVMBitcode(M, CpSliceOutputFile.c_str());
-    return true;
-  }
-
-  return false;
-}
+      reduceToRegion(F, region);
+      dumpLLVMBitcode(M, CpSliceOutputFile.c_str());
+      return true;
+    }
+
+    return false;
+  }
 
 void HornCex::getAnalysisUsage(AnalysisUsage &AU) const {
-  AU.setPreservesAll();
-  AU.addRequired<TargetLibraryInfoWrapperPass>();
-  AU.addRequired<CutPointGraph>();
-  AU.addRequired<HornifyModule>();
-  AU.addRequired<HornSolver>();
-  AU.addRequired<CanFail>();
+    AU.setPreservesAll ();
+    AU.addRequired<TargetLibraryInfoWrapperPass> ();
+    AU.addRequired<CutPointGraph> ();
+    AU.addRequired<HornifyModule> ();
+    AU.addRequired<HornSolver> ();
+    AU.addRequired<CanFail> ();
 #ifdef HAVE_CRAB_LLVM
   AU.addRequired<crab_llvm::CrabLlvmPass>();
 #endif
-}
-
-/*** Helper methods to create SV-COMP style counterexamples */
+  }
+
+  /*** Helper methods to create SV-COMP style counterexamples */
 
 template <typename O> class SvCompCex {
-  O &m_out;
-  unsigned m_id;
+    O &m_out;
+    unsigned m_id;
 
   void key(std::string name, std::string type, std::string obj,
            std::string id) {
-    m_out << "<key attr.name='" << name << "' attr.type='" << type << "'"
-          << " for='" << obj << "' id='" << id << "'/>\n";
-  }
-
-public:
-  SvCompCex(O &out) : m_out(out), m_id(0) {}
+      m_out << "<key attr.name='" << name << "' attr.type='" << type << "'"
+            << " for='" << obj << "' id='" << id << "'/>\n";
+    }
+
+  public:
+    SvCompCex (O &out) : m_out (out), m_id(0) {}
   void header() {
-    m_out << "<graphml xmlns:xsi='http://www.w3.org/2001/XMLSchema-instance' "
-          << "xmlns='http://graphml.graphdrawing.org/xmlns'>\n";
-    key("sourcecodeLanguage", "string", "graph", "sourcecodelang");
-    key("startline", "int", "edge", "originline");
-    key("originFileName", "string", "edge", "originfile");
-    key("isEntryNode", "boolean", "node", "entry");
-    key("isSinkNode", "boolean", "node", "sink");
-    key("isViolationNode", "boolean", "node", "violation");
-    key("enterFunction", "string", "edge", "enterFunction");
-    key("returnFromFunction", "string", "edge", "returnFrom");
+      m_out << "<graphml xmlns:xsi='http://www.w3.org/2001/XMLSchema-instance' "
+            << "xmlns='http://graphml.graphdrawing.org/xmlns'>\n";
+      key ("sourcecodeLanguage", "string", "graph", "sourcecodelang");
+      key ("startline", "int", "edge", "originline");
+      key ("originFileName", "string", "edge", "originfile");
+      key ("isEntryNode", "boolean", "node", "entry");
+      key ("isSinkNode", "boolean", "node", "sink");
+      key ("isViolationNode", "boolean", "node", "violation");
+      key ("enterFunction", "string", "edge", "enterFunction");
+      key ("returnFromFunction", "string", "edge", "returnFrom");
 
     const std::string spec =
         "CHECK( init(main()), LTL(G ! call(__VERIFIER_error())) )";
-    const std::string mem_model = "precise";
-    const std::string arch = "32bit";
-
-    m_out << "<graph edgedefault='directed'>\n"
-          << "<data key='sourcecodelang'>C</data>\n"
-          << "<data key='producer'>SeaHorn </data>\n"
-          << "<data key='specification'>" << SvCompCexFileSpec << "</data>\n"
-          << "<data key='memorymodel'>" << SvCompCexFileMemModel << "</data>\n"
-          << "<data key='architecture'>" << SvCompCexFileArch << "</data>\n"
-          << "<node id='0'> <data key='entry'>true</data> </node>\n";
-  }
-
-  void add_violation_node() {
-    unsigned src = m_id++;
+      const std::string mem_model = "precise";
+      const std::string arch = "32bit";
+
+      m_out << "<graph edgedefault='directed'>\n"
+            << "<data key='sourcecodelang'>C</data>\n"
+            << "<data key='producer'>SeaHorn </data>\n"
+            << "<data key='specification'>" << SvCompCexFileSpec << "</data>\n"
+            << "<data key='memorymodel'>"   << SvCompCexFileMemModel << "</data>\n"
+            << "<data key='architecture'>"  << SvCompCexFileArch << "</data>\n"
+            << "<node id='0'> <data key='entry'>true</data> </node>\n";
+    }
+
+    void add_violation_node (){
+      unsigned src = m_id++;
     m_out << "<node id='" << m_id
           << "'> <data key='violation'>true</data> </node>\n";
-    m_out << "<edge source='" << src << "' target='" << m_id << "'/>\n";
-  }
+      m_out << "<edge source='" << src << "' target='" << m_id << "'/>\n";
+    }
 
   void edge(std::string file, int lineno, std::string scope) {
-    unsigned src = m_id++;
-    m_out << "<node id='" << m_id << "'/>\n";
-    m_out << "<edge source='" << src << "' target='" << m_id << "'>\n";
-    m_out << "  <data key='originline'>" << lineno << "</data>\n";
-    m_out << "  <data key='originfile'>" << file << "</data>\n";
-
-    if (boost::starts_with(scope, "enter: "))
-      m_out << "  <data key='enterFunction'>"
+      unsigned src = m_id++;
+      m_out << "<node id='" << m_id << "'/>\n";
+      m_out << "<edge source='" << src << "' target='" << m_id << "'>\n";
+      m_out << "  <data key='originline'>" << lineno << "</data>\n";
+      m_out << "  <data key='originfile'>" << file << "</data>\n";
+
+      if (boost::starts_with (scope, "enter: "))
+        m_out << "  <data key='enterFunction'>"
             << scope.substr(std::string("enter: ").size()) << "</data>\n";
-    else if (boost::starts_with(scope, "exit: "))
-      m_out << "  <data key='returnFrom'>"
+      else if (boost::starts_with (scope, "exit: "))
+        m_out << "  <data key='returnFrom'>"
             << scope.substr(std::string("exit: ").size()) << "</data>\n";
 
-    m_out << "</edge>\n";
-  }
+      m_out << "</edge>\n";
+    }
 
   void footer() { m_out << "</graph></graphml>\n"; }
-};
-
-template <typename O>
+  };
+
+  template <typename O>
 static void debugLocToSvComp(const Instruction &inst, SvCompCex<O> &svcomp) {
-  const DebugLoc &dloc = inst.getDebugLoc();
+    const DebugLoc &dloc = inst.getDebugLoc ();
   if (!(dloc.get()))
     return;
-  std::string file;
-
-  // DIScope Scope (dloc.getScope ());
-  // if (Scope) file = Scope.getFilename ();
-  // else file = "<unknown>";
-  // XXX: porting to llvm 3.8
-  file = dloc.get()->getFilename();
-
-  // TODO: port to llvm 3.8
-  //
-  // LOG ("cex",
-  //      DISubprogram fnScope = getDISubprogram (*(dloc.getScope ()));
-  //      if (fnScope)
-  //      {
-  //        Function *fn = fnScope.getFunction ();
-  //        StringRef dname = fnScope.getDisplayName ();
-  //        if (const CallInst *ci = dyn_cast<const CallInst> (&inst))
-  //        {
-  //          Function *f = ci->getCalledFunction ();
-  //          if (f && f->getName ().equals ("seahorn.fn.enter"))
-  //            errs () << "entering: " << dname << "\n";
-  //        }
-  //        else
-  //          errs () << "in: " << dname << "\n";
-  //      });
-
-  svcomp.edge(file, (int)dloc.getLine(), "");
-}
+    std::string file;
+
+    // DIScope Scope (dloc.getScope ());
+    // if (Scope) file = Scope.getFilename ();
+    // else file = "<unknown>";
+    // XXX: porting to llvm 3.8
+    file = dloc.get()->getFilename ();
+
+    // TODO: port to llvm 3.8
+    //
+    // LOG ("cex",
+    //      DISubprogram fnScope = getDISubprogram (*(dloc.getScope ()));
+    //      if (fnScope)
+    //      {
+    //        Function *fn = fnScope.getFunction ();
+    //        StringRef dname = fnScope.getDisplayName ();
+    //        if (const CallInst *ci = dyn_cast<const CallInst> (&inst))
+    //        {
+    //          Function *f = ci->getCalledFunction ();
+    //          if (f && f->getName ().equals ("seahorn.fn.enter"))
+    //            errs () << "entering: " << dname << "\n";
+    //        }
+    //        else
+    //          errs () << "in: " << dname << "\n";
+    //      });
+
+    svcomp.edge (file, (int)dloc.getLine (), "");
+  }
 
 static void dumpSvCompCex(BmcTrace &trace, std::string CexFile) {
-  std::error_code ec;
-  llvm::tool_output_file out(CexFile.c_str(), ec, llvm::sys::fs::F_Text);
+    std::error_code ec;
+    llvm::tool_output_file out (CexFile.c_str (), ec, llvm::sys::fs::F_Text);
   if (ec) {
-    errs() << "ERROR: Cannot open CEX file: " << ec.message() << "\n";
-    return;
-  }
-
-  SvCompCex<llvm::raw_ostream> svcomp(out.os());
-  svcomp.header();
+      errs () << "ERROR: Cannot open CEX file: " << ec.message () << "\n";
+      return;
+    }
+
+    SvCompCex<llvm::raw_ostream> svcomp (out.os ());
+    svcomp.header ();
   for (unsigned i = 0; i < trace.size(); ++i) {
-    const BasicBlock *bb = trace.bb(i);
-    for (auto &I : *bb)
-      debugLocToSvComp(I, svcomp);
-
-    if (bb->getParent()->getName().equals("main") &&
-        isa<ReturnInst>(bb->getTerminator()))
-      svcomp.add_violation_node();
-  }
-  svcomp.footer();
-  out.keep();
-}
+      const BasicBlock *bb = trace.bb (i);
+      for (auto &I : *bb)
+        debugLocToSvComp (I, svcomp);
+
+      if (bb->getParent ()->getName ().equals ("main") &&
+          isa<ReturnInst> (bb->getTerminator ()))
+        svcomp.add_violation_node ();
+    }
+    svcomp.footer ();
+    out.keep ();
+  }
 
 static void dumpLLVMCex(BmcTraceWrapper &trace, StringRef CexFile,
                         const DataLayout &dl, const TargetLibraryInfo &tli) {
-  std::unique_ptr<Module> Harness = createCexHarness(trace, dl, tli);
-  std::error_code error_code;
-  llvm::tool_output_file out(CexFile, error_code, sys::fs::F_None);
-  assert(!error_code);
-  verifyModule(*Harness, &errs());
+      std::unique_ptr<Module> Harness = createCexHarness(trace, dl, tli);
+    std::error_code error_code;
+    llvm::tool_output_file out(CexFile, error_code, sys::fs::F_None);
+    assert (!error_code);
+    verifyModule(*Harness, &errs());
   if (CexFile.endswith(".ll"))
     out.os() << *Harness;
   else
     WriteBitcodeToFile(Harness.get(), out.os());
-  out.os().close();
-  out.keep();
-}
-
-static void dumpLLVMBitcode(const Module &M, StringRef BcFile) {
-  std::error_code error_code;
-  tool_output_file sliceOutput(BcFile, error_code, sys::fs::F_None);
-  assert(!error_code);
-  verifyModule(M, &errs());
-  if (BcFile.endswith(".ll"))
-    sliceOutput.os() << M;
-  else
-    WriteBitcodeToFile(&M, sliceOutput.os());
-  sliceOutput.os().close();
-  sliceOutput.keep();
-}
+    out.os ().close ();
+    out.keep ();
+  }
+
+  static void dumpLLVMBitcode(const Module &M, StringRef BcFile) {
+    std::error_code error_code;
+    tool_output_file sliceOutput(BcFile, error_code, sys::fs::F_None);
+    assert(!error_code);
+    verifyModule(M, &errs());
+    if (BcFile.endswith(".ll"))
+      sliceOutput.os() << M;
+    else
+      WriteBitcodeToFile(&M, sliceOutput.os());
+    sliceOutput.os().close();
+    sliceOutput.keep();
+  }
 
 } // namespace seahorn