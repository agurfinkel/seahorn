--- conflicted
+++ resolved
@@ -20,25 +20,18 @@
 static llvm::cl::opt<bool>
     PrintAnswer("horn-answer", cl::desc("Print Horn answer"), cl::init(false));
 
-<<<<<<< HEAD
 static llvm::cl::opt<bool> EstimateSizeInvars(
     "horn-estimate-size-invars",
-    cl::desc("Give an estimation about the size of all inferred invariants"),
-    cl::init(false));
-=======
-static llvm::cl::opt<bool>
-EstimateSizeInvars ("horn-estimate-size-invars",
-             cl::desc ("Give an estimation about the size of all inferred invariants"),
+             cl::desc ("Give an estimation about the size of all inferred invariants"), 
              cl::init (false));
->>>>>>> 52e26fdc
 
 static llvm::cl::opt<bool>
     SkipConstraints("horn-skip-constraints", cl::Hidden, cl::init(false),
-                    cl::desc("Enabled when number of predicates exceeds 200"));
-
-static llvm::cl::opt<bool>
-    Subsumption("horn-subsumption", cl::Hidden, cl::init(true),
-                cl::desc("Setting to false helps with cex"));
+                 cl::desc ("Enabled when number of predicates exceeds 200"));
+
+static llvm::cl::opt<bool>
+Subsumption ("horn-subsumption", cl::Hidden, cl::init(true),
+             cl::desc ("Setting to false helps with cex"));
 
 static llvm::cl::opt<bool> FlexTrace("horn-flex-trace", cl::Hidden,
                                      cl::init(false));
@@ -57,83 +50,10 @@
                                      cl::desc("Keep proxy variables"));
 
 static llvm::cl::opt<unsigned>
-<<<<<<< HEAD
     // 0: old implementation of unsat-core generation
     // 1: new implementation of IUC
     // 2: new implementation of IUC + min-cut optimization
     IUC("horn-iuc", cl::Hidden, cl::init(1));
-=======
-PdrContexts ("horn-pdr-contexts", cl::Hidden, cl::init (500));
-
-static llvm::cl::opt<unsigned>
-HornMaxDepth("horn-max-depth", cl::Hidden,
-             cl::desc ("Maximum exploration depth"),
-             cl::init (UINT_MAX));
-
-namespace seahorn
-{
-  char HornSolver::ID = 0;
-
-  bool HornSolver::runOnModule (Module &M)
-  {
-    Stats::sset ("Result", "UNKNOWN");
-
-    HornifyModule &hm = getAnalysis<HornifyModule> ();
-
-    // Load the Horn clause database
-    auto &db = hm.getHornClauseDB ();
-
-    m_fp.reset (new ZFixedPoint<EZ3> (hm.getZContext ()));
-    ZFixedPoint<EZ3> &fp = *m_fp;
-
-    ZParams<EZ3> params (hm.getZContext ());
-    params.set (":engine", PdrEngine);
-    // -- disable slicing so that we can use cover
-    params.set (":xform.slice", false);
-    params.set (":use_heavy_mev", true);
-    params.set (":reset_obligation_queue", true);
-    params.set (":pdr.flexible_trace", FlexTrace);
-    params.set (":xform.inline-linear", false);
-    params.set (":xform.inline-eager", false);
-    // -- disable utvpi. It is unstable.
-    params.set (":pdr.utvpi", false);
-    // -- disable propagate_variable_equivalences in tail_simplifier
-    params.set (":xform.tail_simplifier_pve", false);
-    params.set (":xform.subsumption_checker", Subsumption);
-    params.set (":order_children", HornChildren ? 1U : 0U);
-    params.set (":pdr.max_num_contexts", PdrContexts);
-    // -- XXX the parameter is renamed to spacer.max_level in newer
-    // -- XXX version of SPACER
-    params.set (":pdr.max_level", HornMaxDepth);
-    fp.set (params);
-
-    db.loadZFixedPoint (fp, SkipConstraints);
-
-    Stats::resume ("Horn");
-    m_result = fp.query ();
-    Stats::stop ("Horn");
-
-    if (m_result) outs () << "sat";
-    else if (!m_result) outs () << "unsat";
-    else outs () << "unknown";
-    outs () << "\n";
-
-    if (m_result) Stats::sset ("Result", "FALSE");
-    else if (!m_result) Stats::sset ("Result", "TRUE");
-
-    LOG ("answer",
-         if (m_result || !m_result) errs () << fp.getAnswer () << "\n";);
-
-
-    if (PrintAnswer && !m_result)
-    {
-      HornDbModel dbModel;
-      initDBModelFromFP(dbModel, db, fp);
-      printInvars(M, dbModel);
-    }
-    else if (PrintAnswer && m_result)
-      printCex ();
->>>>>>> 52e26fdc
 
 static llvm::cl::opt<unsigned>
     // 0: simple Farkas plugin
@@ -150,36 +70,35 @@
     HornMaxDepth("horn-max-depth", cl::Hidden,
                  cl::desc("Maximum exploration depth"), cl::init(UINT_MAX));
 
-<<<<<<< HEAD
 static llvm::cl::opt<bool>
     UseEufGen("horn-use-euf-gen", cl::Hidden, cl::init(true),
               cl::desc("Use euf generalizer for equalities"));
 
 namespace seahorn {
-char HornSolver::ID = 0;
+  char HornSolver::ID = 0;
 
 bool HornSolver::runOnModule(Module &M) {
-  Stats::sset("Result", "UNKNOWN");
-
-  HornifyModule &hm = getAnalysis<HornifyModule>();
-
-  // Load the Horn clause database
-  auto &db = hm.getHornClauseDB();
-
-  m_fp.reset(new ZFixedPoint<EZ3>(hm.getZContext()));
-  ZFixedPoint<EZ3> &fp = *m_fp;
-
-  ZParams<EZ3> params(hm.getZContext());
+    Stats::sset ("Result", "UNKNOWN");
+    
+    HornifyModule &hm = getAnalysis<HornifyModule> ();
+
+    // Load the Horn clause database
+    auto &db = hm.getHornClauseDB ();
+
+    m_fp.reset (new ZFixedPoint<EZ3> (hm.getZContext ()));
+    ZFixedPoint<EZ3> &fp = *m_fp;
+
+    ZParams<EZ3> params (hm.getZContext ());
   params.set(":engine", ChcEngine);
-  // -- disable slicing so that we can use cover
-  params.set(":xform.slice", false);
+    // -- disable slicing so that we can use cover
+    params.set (":xform.slice", false);
   // params.set (":spacer.reset_obligation_queue", true);
   // params.set (":pdr.flexible_trace", FlexTrace);
-  params.set(":xform.inline-linear", false);
-  params.set(":xform.inline-eager", false);
-  // -- disable propagate_variable_equivalences in tail_simplifier
-  params.set(":xform.tail_simplifier_pve", false);
-  params.set(":xform.subsumption_checker", Subsumption);
+    params.set (":xform.inline-linear", false);
+    params.set (":xform.inline-eager", false);
+    // -- disable propagate_variable_equivalences in tail_simplifier
+    params.set (":xform.tail_simplifier_pve", false);
+    params.set (":xform.subsumption_checker", Subsumption);
   params.set(":spacer.order_children", HornChildren ? 1U : 0U);
   params.set(":spacer.max_num_contexts", PdrContexts);
   params.set(":spacer.elim_aux", true);
@@ -195,154 +114,93 @@
   params.set(":spacer.ground_pobs", false);
   params.set(":spacer.use_euf_gen", UseEufGen);
   params.set(":spacer.max_level", HornMaxDepth);
-  fp.set(params);
-
-  db.loadZFixedPoint(fp, SkipConstraints);
-
-  Stats::resume("Horn");
-  m_result = fp.query();
-  Stats::stop("Horn");
-
+    fp.set (params);
+    
+    db.loadZFixedPoint (fp, SkipConstraints);
+    
+    Stats::resume ("Horn");
+    m_result = fp.query ();
+    Stats::stop ("Horn");
+    
   if (m_result)
     outs() << "sat";
   else if (!m_result)
     outs() << "unsat";
   else
     outs() << "unknown";
-  outs() << "\n";
+    outs () << "\n";
 
   if (m_result)
     Stats::sset("Result", "FALSE");
   else if (!m_result)
     Stats::sset("Result", "TRUE");
-
+    
   LOG("answer", if (m_result || !m_result) errs() << fp.getAnswer() << "\n";);
 
   if (PrintAnswer && !m_result) {
-    HornDbModel dbModel;
-    initDBModelFromFP(dbModel, db, fp);
-    printInvars(M, dbModel);
+      HornDbModel dbModel;
+      initDBModelFromFP(dbModel, db, fp);
+      printInvars(M, dbModel);
   } else if (PrintAnswer && m_result)
-    printCex();
-
-  if (EstimateSizeInvars)
-    estimateSizeInvars(M);
-
-  return false;
-}
+      printCex ();
+
+    if (EstimateSizeInvars)
+      estimateSizeInvars(M);
+
+    return false;
+  }
 
 void HornSolver::getAnalysisUsage(AnalysisUsage &AU) const {
-  AU.addRequired<HornifyModule>();
-  AU.setPreservesAll();
-}
+    AU.addRequired<HornifyModule> ();
+    AU.setPreservesAll ();
+  }
 
 void HornSolver::printCex() {
-  ZFixedPoint<EZ3> fp = *m_fp;
-  // outs () << *fp.getCex () << "\n";
-
-  ExprVector rules;
-  fp.getCexRules(rules);
-  boost::reverse(rules);
+    ZFixedPoint<EZ3> fp = *m_fp;
+    //outs () << *fp.getCex () << "\n";
+    
+    ExprVector rules;
+    fp.getCexRules (rules);
+    boost::reverse (rules);
   for (Expr r : rules) {
-    Expr src;
-    Expr dst;
-
+      Expr src;
+      Expr dst;
+      
     if (isOpX<IMPL>(r)) {
-      dst = r->arg(1);
-      r = r->arg(0);
-      src = isOpX<AND>(r) ? r->arg(0) : r;
+        dst = r->arg (1);
+        r = r->arg (0);
+        src = isOpX<AND> (r) ? r->arg (0) : r;
     } else
-      dst = r;
-
+        dst = r;
+      
     if (src) {
       if (!bind::isFapp(src))
         src.reset(0);
       else
         src = bind::fname(bind::fname(src));
-    }
-
+      }
+      
     if (src)
       outs() << *src << " --> ";
-
-    dst = bind::fname(bind::fname(dst));
-    outs() << *dst << "\n";
-  }
-}
+      
+      dst = bind::fname (bind::fname (dst));
+      outs () << *dst << "\n";
+    }
+  }
 
 void HornSolver::estimateSizeInvars(Module &M) {
-  HornifyModule &hm = getAnalysis<HornifyModule>();
-  ZFixedPoint<EZ3> fp = *m_fp;
-
-  Expr allInvars;
-  bool first = true;
-  unsigned numBlocks = 0;
+    HornifyModule &hm = getAnalysis<HornifyModule> ();
+    ZFixedPoint<EZ3> fp = *m_fp;
+
+    Expr allInvars;
+    bool first = true;
+    unsigned numBlocks = 0;
   for (auto &F : M) {
     if (F.isDeclaration())
       continue;
     for (auto &BB : F) {
       if (!hm.hasBbPredicate(BB))
         continue;
-      Expr bbPred = hm.bbPredicate(BB);
-      const ExprVector &live = hm.live(BB);
-      Expr invars = fp.getCoverDelta(bind::fapp(bbPred, live));
-      numBlocks++;
-      if (first) {
-        allInvars = invars;
-        first = false;
-      } else {
-        allInvars = mk<AND>(allInvars, invars);
-=======
-  void HornSolver::printCex ()
-  {
-    ZFixedPoint<EZ3> fp = *m_fp;
-    //outs () << *fp.getCex () << "\n";
-
-    ExprVector rules;
-    fp.getCexRules (rules);
-    boost::reverse (rules);
-    for (Expr r : rules)
-    {
-      Expr src;
-      Expr dst;
-
-      if (isOpX<IMPL> (r))
-      {
-        dst = r->arg (1);
-        r = r->arg (0);
-        src = isOpX<AND> (r) ? r->arg (0) : r;
-      }
-      else
-        dst = r;
-
-      if (src)
-      {
-        if (!bind::isFapp (src)) src.reset (0);
-        else src = bind::fname (bind::fname (src));
-      }
-
-
-      if (src) outs () << *src << " --> ";
-
-      dst = bind::fname (bind::fname (dst));
-      outs () << *dst << "\n";
-    }
-
-  }
-
-  void HornSolver::estimateSizeInvars (Module &M)
-  {
-    HornifyModule &hm = getAnalysis<HornifyModule> ();
-    ZFixedPoint<EZ3> fp = *m_fp;
-
-    Expr allInvars;
-    bool first = true;
-    unsigned numBlocks = 0;
-    for (auto &F : M)
-    {
-      if (F.isDeclaration ()) continue;
-      for (auto &BB : F)
-      {
-        if (!hm.hasBbPredicate (BB)) continue;
         Expr bbPred = hm.bbPredicate (BB);
         const ExprVector &live = hm.live (BB);
         Expr invars = fp.getCoverDelta (bind::fapp (bbPred, live));
@@ -353,49 +211,47 @@
         } else {
           allInvars = mk<AND> (allInvars, invars);
         }
->>>>>>> 52e26fdc
       }
     }
-  }
-  Stats::uset("NumOfBlocksWithInvariants", numBlocks);
-  Stats::uset("SizeOfInvariants", (allInvars ? dagSize(allInvars) : 0));
-}
+    Stats::uset ("NumOfBlocksWithInvariants", numBlocks);
+    Stats::uset ("SizeOfInvariants", (allInvars ? dagSize(allInvars) : 0));
+  }
 
 void HornSolver::printInvars(Module &M, HornDbModel &model) {
   for (auto &F : M)
     printInvars(F, model);
-}
+  }
 
 void HornSolver::printInvars(Function &F, HornDbModel &model) {
   if (F.isDeclaration())
     return;
 
-  HornifyModule &hm = getAnalysis<HornifyModule>();
-  outs() << "Function: " << F.getName() << "\n";
-
-  // -- not used for now
-  Expr summary = hm.summaryPredicate(F);
-
-  ZFixedPoint<EZ3> fp = *m_fp;
+    HornifyModule &hm = getAnalysis<HornifyModule> ();
+    outs () << "Function: " << F.getName () << "\n";
+
+    // -- not used for now
+    Expr summary = hm.summaryPredicate (F);
+
+    ZFixedPoint<EZ3> fp = *m_fp;
 
   for (auto &BB : F) {
     if (!hm.hasBbPredicate(BB))
       continue;
 
-    Expr bbPred = hm.bbPredicate(BB);
-
-    outs() << *bind::fname(bbPred) << ":";
-    const ExprVector &live = hm.live(BB);
-    // Expr invars = fp.getCoverDelta (bind::fapp (bbPred, live));
-    Expr invars = model.getDef(bind::fapp(bbPred, live));
+      Expr bbPred = hm.bbPredicate (BB);
+
+      outs () << *bind::fname (bbPred) << ":";
+      const ExprVector &live = hm.live (BB);
+      //Expr invars = fp.getCoverDelta (bind::fapp (bbPred, live));
+      Expr invars = model.getDef(bind::fapp(bbPred, live));
 
     if (isOpX<AND>(invars)) {
-      outs() << "\n\t";
-      for (size_t i = 0; i < invars->arity(); ++i)
-        outs() << "\t" << *invars->arg(i) << "\n";
+        outs () << "\n\t";
+        for (size_t i = 0; i < invars->arity (); ++i)
+          outs () << "\t" << *invars->arg (i) << "\n";
     } else
-      outs() << " " << *invars << "\n";
-  }
-}
+        outs () << " " << *invars << "\n";
+    }
+  }
 
 } // namespace seahorn