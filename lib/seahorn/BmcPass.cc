#include "llvm/Analysis/PostDominators.h"
#include "llvm/Analysis/TargetLibraryInfo.h"
#include "llvm/IR/Dominators.h"
#include "llvm/IR/Function.h"
#include "llvm/IR/InstIterator.h"
#include "llvm/IR/Instructions.h"
#include "llvm/IR/Module.h"
#include "llvm/Pass.h"
#include "llvm/Support/raw_ostream.h"

#include "seahorn/config.h"

#include "seahorn/Support/Stats.hh"
#include "seahorn/Transforms/Utils/NameValues.hh"

#include "seahorn/Analysis/CanFail.hh"
#include "seahorn/Analysis/ControlDependenceAnalysis.hh"
#include "seahorn/Analysis/GateAnalysis.hh"
#include "seahorn/Bmc.hh"
#include "seahorn/BvOpSem.hh"
#include "seahorn/BvOpSem2.hh"
<<<<<<< HEAD
#include "seahorn/PathBmc.hh"
#include "seahorn/Support/SeaDebug.h"
#include "seahorn/Support/SeaLog.hh"
#include "seahorn/UfoOpSem.hh"
#ifdef HAVE_CRAB_LLVM
///#include "seahorn/Transforms/Scalar/LowerCstExpr.hh"
#include "crab_llvm/CrabLlvm.hh"
=======
#include "seahorn/DfCoiAnalysis.hh"
#include "seahorn/PathBasedBmc.hh"
// prerequisite for Clam
#include "seahorn/Support/SeaDebug.h"
#include "seahorn/Support/SeaLog.hh"
#include "seahorn/Transforms/Scalar/LowerCstExpr.hh"


#ifdef HAVE_CLAM
#include "clam/Clam.hh"
>>>>>>> 56fd0efb
#endif

// XXX temporary debugging aid
static llvm::cl::opt<bool> HornBv2("horn-bv2",
                                   llvm::cl::desc("Use bv2 semantics"),
                                   llvm::cl::init(false), llvm::cl::Hidden);

static llvm::cl::opt<bool> HornGSA("horn-gsa",
                                   llvm::cl::desc("Use Gated SSA for bmc"),
                                   llvm::cl::init(false), llvm::cl::Hidden);
static llvm::cl::opt<bool> ComputeCoi("horn-bmc-coi",
                                      llvm::cl::desc("Compute DataFlow-based COI"),
                                      llvm::cl::init(false), llvm::cl::Hidden);

#ifdef HAVE_CRAB_LLVM
namespace seahorn {
// Defined in PathBmc.cc
// True if PathBmc asks for crab.
extern bool XHornBmcCrab;
} // namespace seahorn
#endif

namespace {
using namespace llvm;
using namespace seahorn;

class BmcPass : public llvm::ModulePass {
public:
  // Available BMC engines
  typedef enum { mono_bmc, path_bmc } bmc_engine_t;

private:
  /// bmc engine type
  bmc_engine_t m_engine;
  /// output stream for encoded bmc problem
  raw_ostream *m_out;
  /// true if to run the solver, false if encode only
  bool m_solve;
  /// can-fail analysis
  CanFail *m_failure_analysis;

  GateAnalysis *m_gsa;

public:
  static char ID;

  BmcPass(bmc_engine_t engine = mono_bmc, raw_ostream *out = nullptr,
          bool solve = true)
      : llvm::ModulePass(ID), m_engine(engine), m_out(out), m_solve(solve),
        m_failure_analysis(nullptr) {}

  virtual bool runOnModule(Module &M) {
    LOG("bmc-pass", errs() << "Start BmcPass\n";);
    m_failure_analysis = getAnalysisIfAvailable<CanFail>();

    Function *main = M.getFunction("main");
    if (!main || main->isDeclaration()) {
      errs() << "WARNING: The program has no main() function.\n";
      errs() << "WARNING: Possibly all assertions have been "
             << "discharged by the front-end\n";
      errs() << "WARNING: Alternatively, use --entry ENTRY option to specify a"
             << "custom entry point\n";
      return false;
    }

    m_gsa = HornGSA ? &getAnalysis<GateAnalysisPass>().getGateAnalysis(*main)
                    : nullptr;

    return runOnFunction(*main);
  }

  void getAnalysisUsage(AnalysisUsage &AU) const {
#ifdef HAVE_CLAM
    if (m_engine == path_bmc) {
<<<<<<< HEAD
      AU.addRequired<crab_llvm::CrabLlvmPass>();
      AU.addRequired<TargetLibraryInfoWrapperPass>();
=======
      if (XHornBmcCrab) {
        AU.addRequired<clam::ClamPass>();
        AU.addRequired<LowerCstExprPass>();
        // XXX: NameValues must be executed after LowerCstExprPass
        // because the latter might introduce unnamed instructions.
      }
>>>>>>> 56fd0efb
    }
#endif
    AU.addRequired<CanFail>();
    AU.addRequired<NameValues>();
    AU.addRequired<TopologicalOrder>();
    AU.addRequired<CutPointGraph>();

    if (HornGSA)
      AU.addRequired<GateAnalysisPass>();

    AU.setPreservesAll();
  }

  bool runOnFunction(Function &F) {
    LOG("bmc-pass", errs() << "Starting BMC on " << F.getName() << "\n";);
    LOG("bmc.dumpf", errs() << F << "\n");
    if (m_failure_analysis) {
      bool canFail = false;
      if (!canFail) {
        // --- optimizer or ms can detect an error and make main
        //     unreachable. In that case, it will insert a call to
        //     seahorn.fail.
        Function *failureFn = F.getParent()->getFunction("seahorn.fail");
        for (auto &I : boost::make_iterator_range(inst_begin(F), inst_end(F))) {
          if (!isa<CallInst>(&I))
            continue;
          // -- look through pointer casts
          Value *v = I.stripPointerCasts();
          CallSite CS(const_cast<Value *>(v));
          const Function *fn = CS.getCalledFunction();
          canFail |= (fn == failureFn);
        }
      }
      if (!canFail) {
        // --- we ask the can-fail analysis if the function can fail.
        canFail |= m_failure_analysis->canFail(&F);
      }

      if (!canFail) {
        errs() << "WARNING: no assertion was found ";
        errs() << "so either program does not have assertions or front-end "
                  "discharged them.\n";
        return false;
      }
    }

    const CutPointGraph &cpg = getAnalysis<CutPointGraph>(F);
    const CutPoint &src = cpg.getCp(F.getEntryBlock());
    const CutPoint *dst = nullptr;

    // -- find return instruction. Assume it is unique
    for (auto &bb : F)
      if (llvm::isa<llvm::ReturnInst>(bb.getTerminator()) &&
          cpg.isCutPoint(bb)) {
        dst = &cpg.getCp(bb);
        break;
      }

    if (dst == nullptr) {
      ERR << "Function " << F.getName()
          << " does not have a unique return block"
             "This is not expected during BMC. Aborting.";
      return false;
    }

    if (!cpg.getEdge(src, *dst)) {
      ERR << "No direct entry-to-exit path in " << F.getName() << ". "
          << "Commonly caused by loops. Ensure the input to BMC is loop-free";

      LOG("cpg_bmc", cpg.print(llvm::errs(), F.getParent()));
      return false;
    }

    ExprFactory efac;

<<<<<<< HEAD
    if (m_engine == mono_bmc) {

      std::unique_ptr<OperationalSemantics> sem;
      if (HornBv2)
        sem = llvm::make_unique<Bv2OpSem>(efac, *this,
                                          F.getParent()->getDataLayout(), MEM);
      else
        sem = llvm::make_unique<BvOpSem>(efac, *this,
                                         F.getParent()->getDataLayout(), MEM);

      EZ3 zctx(efac);
=======
    std::unique_ptr<OperationalSemantics> sem;
    if (HornBv2)
      sem = llvm::make_unique<Bv2OpSem>(efac, *this,
                                        F.getParent()->getDataLayout(), MEM);
    else
      sem = llvm::make_unique<BvOpSem>(efac, *this,
                                       F.getParent()->getDataLayout(), MEM);

    if(ComputeCoi) {
      computeCoi(F, *sem);
    }

    EZ3 zctx(efac);
    std::unique_ptr<BmcEngine> bmc = nullptr;
    switch (m_engine) {
    case path_bmc: {
      const TargetLibraryInfo &tli =
          getAnalysis<TargetLibraryInfoWrapperPass>().getTLI();

#ifdef HAVE_CLAM
      if (XHornBmcCrab) {
        clam::ClamPass &crab = getAnalysis<clam::ClamPass>();
        bmc = llvm::make_unique<PathBasedBmcEngine>(
            static_cast<LegacyOperationalSemantics &>(*sem), zctx, &crab, tli);
      } else {
        bmc = llvm::make_unique<PathBasedBmcEngine>(
            static_cast<LegacyOperationalSemantics &>(*sem), zctx, nullptr,
            tli);
      }
#else
      if (XHornBmcCrab) {
        ERR << "Crab requested (by --horn-bmc-crab) but not available!";
      }
      bmc = llvm::make_unique<PathBasedBmcEngine>(
          static_cast<LegacyOperationalSemantics &>(*sem), zctx, tli);
#endif
      break;
    }
    case mono_bmc:
    default:
>>>>>>> 56fd0efb
      // XXX: uses OperationalSemantics but trace generation still depends on
      // LegacyOperationalSemantics
      BmcEngine bmc(*sem, zctx);

      bmc.addCutPoint(src);
      bmc.addCutPoint(*dst);
      LOG("bmc", errs() << "BMC from: " << src.bb().getName() << " to "
                        << dst->bb().getName() << "\n";);

      Stats::resume("BMC");
      bmc.encode();

      Stats::uset("bmc.dag_sz", dagSize(bmc.getFormula()));
      Stats::uset("bmc.circ_sz", boolop::circSize(bmc.getFormula()));

      LOG("bmc.simplify",
          // --
          Expr vc = mknary<AND>(bmc.getFormula());
          Expr vc_simpl = z3_simplify(bmc.zctx(), vc);
          llvm::errs() << "VC:\n"
                       << z3_to_smtlib(bmc.zctx(), vc) << "\n~~~~\n"
                       << "Simplified VC:\n"
                       << z3_to_smtlib(bmc.zctx(), vc_simpl) << "\n");

      if (m_out)
        bmc.toSmtLib(*m_out);

      if (!m_solve) {
        LOG("bmc", errs() << "Stopping before solving\n";);
        Stats::stop("BMC");
        return false;
      }

      auto res = bmc.solve();
      Stats::stop("BMC");

      if (res)
        outs() << "sat";
      else if (!res)
        outs() << "unsat";
      else
        outs() << "unknown";
      outs() << "\n";

      if (res)
        Stats::sset("Result", "FALSE");
      else if (!res)
        Stats::sset("Result", "TRUE");

      LOG("bmc_core",
          // producing bmc core is expensive. Enable only if specifically
          // requested
          if (!res) {
            ExprVector core;
            bmc.unsatCore(core);
            errs() << "CORE BEGIN\n";
            for (auto c : core)
              errs() << *c << "\n";
            errs() << "CORE END\n";
          });

      LOG("cex", if (res) {
        errs() << "Analyzed Function:\n" << F << "\n";
        BmcTrace trace(bmc.getTrace());
        errs() << "Trace \n";
        trace.print(errs());
      });
    } else if (m_engine == path_bmc) {
#ifdef HAVE_CRAB_LLVM
      const TargetLibraryInfo &tli =
          getAnalysis<TargetLibraryInfoWrapperPass>().getTLI();

      auto *crab = &getAnalysis<crab_llvm::CrabLlvmPass>();

      std::unique_ptr<OperationalSemantics> sem = llvm::make_unique<BvOpSem>(
          efac, *this, F.getParent()->getDataLayout(), MEM);

      EZ3 zctx(efac);

      // XXX: use of legacy operational semantics
      PathBmcEngine bmc(static_cast<LegacyOperationalSemantics &>(*sem), zctx,
                        crab, tli);

      bmc.addCutPoint(src);
      bmc.addCutPoint(*dst);
      LOG("bmc", errs() << "Path BMC from: " << src.bb().getName() << " to "
                        << dst->bb().getName() << "\n";);

      Stats::resume("BMC");

      if (!m_solve) {
        LOG("bmc", errs() << "Stopping before solving\n";);
        Stats::stop("BMC");
        return false;
      }

      auto res = bmc.solve();
      Stats::stop("BMC");

      if (res)
        outs() << "sat";
      else if (!res)
        outs() << "unsat";
      else
        outs() << "unknown";
      outs() << "\n";

      if (res)
        Stats::sset("Result", "FALSE");
      else if (!res)
        Stats::sset("Result", "TRUE");

      LOG("cex", if (res) {
        errs() << "Analyzed Function:\n" << F << "\n";
        PathBmcTrace trace(bmc.getTrace());
        errs() << "Trace \n";
        trace.print(errs());
      });
#else
      errs() << "The path BMC engine is not available without Crab.\n";
#endif
    }
    return false;
  }

  StringRef getPassName() const override { return "BmcPass"; }


  void computeCoi(Function &F, OperationalSemantics &sem) {
    DfCoiAnalysis dfCoi;

    Module *m = F.getParent();
    assert(m);
    // -- compute dependnece of verifier.assume()
    Function *assumeFn = m->getFunction("verifier.assume");
    if(assumeFn) {
      for (auto *u : assumeFn->users()) {
        if (auto *CI = dyn_cast<CallInst>(u)) {
          CallSite CS(CI);
          if (CS.getCaller() != &F) continue;
          dfCoi.analyze(*CI);
        }
      }
    }

    // -- compute dependence of verifier.assume.not()
    assumeFn = m->getFunction("verifier.assume.not");
    if (assumeFn) {
      for (auto *u : assumeFn->users()) {
        if (auto *CI = dyn_cast<CallInst>(u)) {
          CallSite CS(CI);
          if (CS.getCaller() != &F)
            continue;
          dfCoi.analyze(*CI);
        }
      }
    }

    // install dependence filter in operational semantics
    auto &filter = dfCoi.getCoi();
    sem.addToFilter(filter.begin(), filter.end());
  }
};

char BmcPass::ID = 0;
} // namespace
namespace seahorn {
Pass *createBmcPass(raw_ostream *out, bool solve) {
  return new BmcPass(BmcPass::bmc_engine_t::mono_bmc, out, solve);
}
Pass *createPathBmcPass(raw_ostream *out, bool solve) {
  return new BmcPass(BmcPass::bmc_engine_t::path_bmc, out, solve);
}

} // namespace seahorn

static llvm::RegisterPass<BmcPass> X("bmc-pass", "Run BMC engine");<|MERGE_RESOLUTION|>--- conflicted
+++ resolved
@@ -19,26 +19,13 @@
 #include "seahorn/Bmc.hh"
 #include "seahorn/BvOpSem.hh"
 #include "seahorn/BvOpSem2.hh"
-<<<<<<< HEAD
+#include "seahorn/DfCoiAnalysis.hh"
 #include "seahorn/PathBmc.hh"
-#include "seahorn/Support/SeaDebug.h"
-#include "seahorn/Support/SeaLog.hh"
-#include "seahorn/UfoOpSem.hh"
-#ifdef HAVE_CRAB_LLVM
-///#include "seahorn/Transforms/Scalar/LowerCstExpr.hh"
-#include "crab_llvm/CrabLlvm.hh"
-=======
-#include "seahorn/DfCoiAnalysis.hh"
-#include "seahorn/PathBasedBmc.hh"
 // prerequisite for Clam
 #include "seahorn/Support/SeaDebug.h"
 #include "seahorn/Support/SeaLog.hh"
-#include "seahorn/Transforms/Scalar/LowerCstExpr.hh"
-
-
 #ifdef HAVE_CLAM
 #include "clam/Clam.hh"
->>>>>>> 56fd0efb
 #endif
 
 // XXX temporary debugging aid
@@ -53,14 +40,6 @@
                                       llvm::cl::desc("Compute DataFlow-based COI"),
                                       llvm::cl::init(false), llvm::cl::Hidden);
 
-#ifdef HAVE_CRAB_LLVM
-namespace seahorn {
-// Defined in PathBmc.cc
-// True if PathBmc asks for crab.
-extern bool XHornBmcCrab;
-} // namespace seahorn
-#endif
-
 namespace {
 using namespace llvm;
 using namespace seahorn;
@@ -68,11 +47,14 @@
 class BmcPass : public llvm::ModulePass {
 public:
   // Available BMC engines
-  typedef enum { mono_bmc, path_bmc } bmc_engine_t;
+  enum class BmcEngineKind {
+    mono_bmc,
+    path_bmc
+  };
 
 private:
   /// bmc engine type
-  bmc_engine_t m_engine;
+  BmcEngineKind m_engine;
   /// output stream for encoded bmc problem
   raw_ostream *m_out;
   /// true if to run the solver, false if encode only
@@ -85,7 +67,7 @@
 public:
   static char ID;
 
-  BmcPass(bmc_engine_t engine = mono_bmc, raw_ostream *out = nullptr,
+  BmcPass(BmcEngineKind engine = BmcEngineKind::mono_bmc, raw_ostream *out = nullptr,
           bool solve = true)
       : llvm::ModulePass(ID), m_engine(engine), m_out(out), m_solve(solve),
         m_failure_analysis(nullptr) {}
@@ -112,18 +94,9 @@
 
   void getAnalysisUsage(AnalysisUsage &AU) const {
 #ifdef HAVE_CLAM
-    if (m_engine == path_bmc) {
-<<<<<<< HEAD
-      AU.addRequired<crab_llvm::CrabLlvmPass>();
+    if (m_engine == BmcEngineKind::path_bmc) {
+      AU.addRequired<clam::ClamPass>();
       AU.addRequired<TargetLibraryInfoWrapperPass>();
-=======
-      if (XHornBmcCrab) {
-        AU.addRequired<clam::ClamPass>();
-        AU.addRequired<LowerCstExprPass>();
-        // XXX: NameValues must be executed after LowerCstExprPass
-        // because the latter might introduce unnamed instructions.
-      }
->>>>>>> 56fd0efb
     }
 #endif
     AU.addRequired<CanFail>();
@@ -199,8 +172,7 @@
 
     ExprFactory efac;
 
-<<<<<<< HEAD
-    if (m_engine == mono_bmc) {
+    if (m_engine == BmcEngineKind::mono_bmc) {
 
       std::unique_ptr<OperationalSemantics> sem;
       if (HornBv2)
@@ -210,49 +182,11 @@
         sem = llvm::make_unique<BvOpSem>(efac, *this,
                                          F.getParent()->getDataLayout(), MEM);
 
+      if(ComputeCoi) {
+	computeCoi(F, *sem);
+      }
+      
       EZ3 zctx(efac);
-=======
-    std::unique_ptr<OperationalSemantics> sem;
-    if (HornBv2)
-      sem = llvm::make_unique<Bv2OpSem>(efac, *this,
-                                        F.getParent()->getDataLayout(), MEM);
-    else
-      sem = llvm::make_unique<BvOpSem>(efac, *this,
-                                       F.getParent()->getDataLayout(), MEM);
-
-    if(ComputeCoi) {
-      computeCoi(F, *sem);
-    }
-
-    EZ3 zctx(efac);
-    std::unique_ptr<BmcEngine> bmc = nullptr;
-    switch (m_engine) {
-    case path_bmc: {
-      const TargetLibraryInfo &tli =
-          getAnalysis<TargetLibraryInfoWrapperPass>().getTLI();
-
-#ifdef HAVE_CLAM
-      if (XHornBmcCrab) {
-        clam::ClamPass &crab = getAnalysis<clam::ClamPass>();
-        bmc = llvm::make_unique<PathBasedBmcEngine>(
-            static_cast<LegacyOperationalSemantics &>(*sem), zctx, &crab, tli);
-      } else {
-        bmc = llvm::make_unique<PathBasedBmcEngine>(
-            static_cast<LegacyOperationalSemantics &>(*sem), zctx, nullptr,
-            tli);
-      }
-#else
-      if (XHornBmcCrab) {
-        ERR << "Crab requested (by --horn-bmc-crab) but not available!";
-      }
-      bmc = llvm::make_unique<PathBasedBmcEngine>(
-          static_cast<LegacyOperationalSemantics &>(*sem), zctx, tli);
-#endif
-      break;
-    }
-    case mono_bmc:
-    default:
->>>>>>> 56fd0efb
       // XXX: uses OperationalSemantics but trace generation still depends on
       // LegacyOperationalSemantics
       BmcEngine bmc(*sem, zctx);
@@ -320,12 +254,12 @@
         errs() << "Trace \n";
         trace.print(errs());
       });
-    } else if (m_engine == path_bmc) {
-#ifdef HAVE_CRAB_LLVM
+    } else if (m_engine == BmcEngineKind::path_bmc) {
+#ifdef HAVE_CLAM
       const TargetLibraryInfo &tli =
           getAnalysis<TargetLibraryInfoWrapperPass>().getTLI();
 
-      auto *crab = &getAnalysis<crab_llvm::CrabLlvmPass>();
+      auto *crab = &getAnalysis<clam::ClamPass>();
 
       std::unique_ptr<OperationalSemantics> sem = llvm::make_unique<BvOpSem>(
           efac, *this, F.getParent()->getDataLayout(), MEM);
@@ -421,10 +355,10 @@
 } // namespace
 namespace seahorn {
 Pass *createBmcPass(raw_ostream *out, bool solve) {
-  return new BmcPass(BmcPass::bmc_engine_t::mono_bmc, out, solve);
+  return new BmcPass(BmcPass::BmcEngineKind::mono_bmc, out, solve);
 }
 Pass *createPathBmcPass(raw_ostream *out, bool solve) {
-  return new BmcPass(BmcPass::bmc_engine_t::path_bmc, out, solve);
+  return new BmcPass(BmcPass::BmcEngineKind::path_bmc, out, solve);
 }
 
 } // namespace seahorn
