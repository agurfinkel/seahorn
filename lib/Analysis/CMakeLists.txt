--- conflicted
+++ resolved
@@ -3,11 +3,7 @@
   CanFail.cc
   CutPointGraph.cc
   TopologicalOrder.cc
-<<<<<<< HEAD
+  WeakTopologicalOrder.cc
   CanReadUndef.cc)
 
-add_subdirectory(DSA)
-=======
-  WeakTopologicalOrder.cc
-  CanReadUndef.cc)
->>>>>>> 34f3e4a3
+add_subdirectory(DSA)