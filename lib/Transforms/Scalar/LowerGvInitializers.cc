#include "seahorn/Transforms/Scalar/LowerGvInitializers.hh"

#include "boost/format.hpp"

#include "llvm/IR/IRBuilder.h"
#include "llvm/Support/raw_ostream.h"
#include "llvm/Transforms/Utils/GlobalStatus.h"

#include "avy/AvyDebug.h"

namespace seahorn {
char LowerGvInitializers::ID = 0;

/// XXX: from CtorUtils.cpp
///
/// Given a llvm.global_ctors list that we can understand,
/// return a list of the functions and null terminator as a vector.
static std::vector<Function *> parseGlobalCtors(GlobalVariable *GV) {
  if (GV->getInitializer()->isNullValue())
    return std::vector<Function *>();
  ConstantArray *CA = cast<ConstantArray>(GV->getInitializer());
  std::vector<Function *> Result;
  Result.reserve(CA->getNumOperands());
  for (User::op_iterator i = CA->op_begin(), e = CA->op_end(); i != e; ++i) {
    ConstantStruct *CS = cast<ConstantStruct>(*i);
    Result.push_back(dyn_cast<Function>(CS->getOperand(1)));
  }
  return Result;
}

/// XXX: from CtorUtils.cpp
///
/// Find the llvm.global_ctors list, verifying that all initializers have an
/// init priority of 65535.
static GlobalVariable *findGlobalCtors(Module &M) {

  GlobalVariable *GV = M.getGlobalVariable("llvm.global_ctors");
  if (!GV)
    return nullptr;

  // Verify that the initializer is simple enough for us to handle. We are
  // only allowed to optimize the initializer if it is unique.
  if (!GV->hasUniqueInitializer())
    return nullptr;

  if (isa<ConstantAggregateZero>(GV->getInitializer()))
    return GV;
  ConstantArray *CA = cast<ConstantArray>(GV->getInitializer());

  for (User::op_iterator i = CA->op_begin(), e = CA->op_end(); i != e; ++i) {
    if (isa<ConstantAggregateZero>(*i))
      continue;
    ConstantStruct *CS = cast<ConstantStruct>(*i);
    if (isa<ConstantPointerNull>(CS->getOperand(1)))
      continue;

    // Must have a function or null ptr.
    if (!isa<Function>(CS->getOperand(1)))
      return nullptr;

    // Init priority must be standard.
    ConstantInt *CI = cast<ConstantInt>(CS->getOperand(0));
    if (CI->getZExtValue() != 65535)
      return nullptr;
  }
  return GV;
}

// XXX: From DummyMainFunction.cpp
static Function &makeNewNondetFn(Module &m, Type &type, unsigned num,
                                 std::string prefix) {
  std::string name;
  unsigned c = num;
  do
    name = boost::str(boost::format(prefix + "%d") % (c++));
  while (m.getNamedValue(name));
  Function *res = dyn_cast<Function>(m.getOrInsertFunction(name, &type, NULL));
  assert(res);
  return *res;
}

/// C may have non-instruction users. Can all of those users be turned into
/// instructions?
static bool allNonInstructionUsersCanBeMadeInstructions(Constant *C) {
  // We don't do this exhaustively. The most common pattern that we really need
  // to care about is a constant GEP or constant bitcast - so just looking
  // through one single ConstantExpr.
  //
  // The set of constants that this function returns true for must be able to be
  // handled by makeAllConstantUsesInstructions.
  for (auto *U : C->users()) {
    if (isa<Instruction>(U))
      continue;
    if (!isa<ConstantExpr>(U))
      // Non instruction, non-constantexpr user; cannot convert this.
      return false;
    for (auto *UU : U->users())
      if (!isa<Instruction>(UU))
        // A constantexpr used by another constant. We don't try and recurse any
        // further but just bail out at this point.
        return false;
  }
  return true;
}

/// C may have non-instruction users, and
/// allNonInstructionUsersCanBeMadeInstructions has returned true. Convert the
/// non-instruction users to instructions.
static void makeAllConstantUsesInstructions(Constant *C) {
  SmallVector<ConstantExpr *, 4> Users;
  for (auto *U : C->users()) {
    if (isa<ConstantExpr>(U))
      Users.push_back(cast<ConstantExpr>(U));
    else
      // We should never get here; allNonInstructionUsersCanBeMadeInstructions
      // should not have returned true for C.
      assert(
          isa<Instruction>(U) &&
          "Can't transform non-constantexpr non-instruction to instruction!");
  }

  SmallVector<Value *, 4> UUsers;
  for (auto *U : Users) {
    UUsers.clear();
    for (auto *UU : U->users())
      UUsers.push_back(UU);
    for (auto *UU : UUsers) {
      Instruction *UI = cast<Instruction>(UU);
      Instruction *NewU = U->getAsInstruction();
      NewU->insertBefore(UI);
      UI->replaceUsesOfWith(U, NewU);
    }
    U->dropAllReferences();
  }
}

Constant *LowerGvInitializers::getNondetFn(Type *type, Module &M) {
  Constant *res = m_ndfn[type];
  if (!res) {
    res = &makeNewNondetFn(M, *type, m_ndfn.size(), "verifier.nondet.");
    m_ndfn[type] = res;
  }
  return res;
}

// Add instructions in main that initialize global variables.
bool LowerGvInitializers::runOnModule(Module &M) {
  const DataLayout *DL = &M.getDataLayout();

  Function *f = M.getFunction("main");
  if (!f) {
    LOG("lower-gv-init",
        errs()
            << "LowerGvInitializers: there is no main so nothing to lower\n");
    return false;
  }

  IRBuilder<> Builder(M.getContext());
  Builder.SetInsertPoint(&f->getEntryBlock(), f->getEntryBlock().begin());
  bool change = false;
  std::vector<GlobalVariable *> gvs;
  for (GlobalVariable &gv : make_range(M.global_begin(), M.global_end())) {
    if (gv.hasInitializer())
      gvs.push_back(&gv);
  }

  // Iterate over global variables
  for (GlobalVariable *gv : gvs) {
    // XXX: skip global variables used by seahorn for instrumentation
    if (gv->getName().startswith("sea_"))
      continue;

    // First we try to promote the global variable to a stack variable
    if (isa<ConstantInt>(gv->getInitializer())) {
      GlobalStatus GS;
      bool AddressTaken = GlobalStatus::analyzeGlobal(gv, GS);
      if (!AddressTaken && !GS.HasMultipleAccessingFunctions &&
          GS.AccessingFunction && GS.AccessingFunction->getName() == "main" &&
          allNonInstructionUsersCanBeMadeInstructions(gv)) {
        Type *ElemTy = gv->getType()->getElementType();
        AllocaInst *Alloca =
            Builder.CreateAlloca(ElemTy, nullptr, gv->getName());
        Builder.CreateAlignedStore(gv->getInitializer(), Alloca,
                                   DL->getABITypeAlignment(ElemTy));
        makeAllConstantUsesInstructions(gv);
        gv->replaceAllUsesWith(Alloca);
        gv->eraseFromParent();
        continue;
      }
    }

    // Otherwise we add a store instruction in the entry block of
    // main if initializer is a scalar
    PointerType *ty = dyn_cast<PointerType>(gv->getType());
    if (!ty)
      continue;
    Type *ety = ty->getElementType();

    // Only deal with scalars and simple structs for now.
    // TODO: Support other kinds of initializers.
    if (ety->isIntegerTy() || ety->isPointerTy() ||
        isa<ConstantStruct>(gv->getInitializer())) {
      StoreInst *SI = Builder.CreateAlignedStore(gv->getInitializer(), gv,
                                                 DL->getABITypeAlignment(ety));
      LOG("lower-gv-init",
          errs() << "LowerGvInitializers: created a store " << *SI << "\n");
      change = true;
    } else if (ety->isStructTy())
      errs() << "WARNING: Ignoring initializer for:  " << gv->getName() << "\n";
  }

  // Iterate over global constructors
  if (GlobalVariable *GlobalCtors = findGlobalCtors(M)) {
    auto CtorFns = parseGlobalCtors(GlobalCtors);
    if (!CtorFns.empty())
      change = true;

    for (auto Fn : CtorFns) {
      // -- create a call with non-deterministic parameters
      SmallVector<Value *, 16> Args;
      for (auto &A : Fn->args()) {
        Constant *ndf = getNondetFn(A.getType(), M);
        Args.push_back(Builder.CreateCall(ndf));
      }
      CallInst *CI = Builder.CreateCall(Fn, Args);
      LOG("lower-gv-init",
          errs() << "LowerGvInitializers: created a call " << *CI << "\n");
    }
  }

  return change;
}

<<<<<<< HEAD
=======
    Pass *createLowerGvInitializersPass(){return new LowerGvInitializers();}
>>>>>>> 68daea11
} // namespace seahorn

static llvm::RegisterPass<seahorn::LowerGvInitializers>
    X("lower-gv-init", "Lower initialization of global variables");<|MERGE_RESOLUTION|>--- conflicted
+++ resolved
@@ -231,10 +231,7 @@
   return change;
 }
 
-<<<<<<< HEAD
-=======
     Pass *createLowerGvInitializersPass(){return new LowerGvInitializers();}
->>>>>>> 68daea11
 } // namespace seahorn
 
 static llvm::RegisterPass<seahorn::LowerGvInitializers>
