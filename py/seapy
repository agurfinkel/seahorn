--- conflicted
+++ resolved
@@ -40,13 +40,8 @@
             sea.commands.LinkRt(),
             sea.commands.WrapMem(),
             sea.commands.Exe,
-<<<<<<< HEAD
-            sea.commands.SeaInspect(),
-            sea.commands.feInspect,
-=======
             sea.commands.InspectBitcode(),
             sea.commands.Inspect,
->>>>>>> 68daea11
             sea.commands.SimpleMemoryChecks(),
             sea.commands.Smc
     ]
