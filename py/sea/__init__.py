import os.path
import argparse

import os

import threading
import subprocess

import atexit
import tempfile
import shutil

def isexec (fpath):
    if fpath == None: return False
    return os.path.isfile(fpath) and os.access(fpath, os.X_OK)

def which(program):
    if isinstance (program, str):
        choices = [program]
    else:
        choices = program

    for p in choices:
        fpath, fname = os.path.split(p)
        if fpath:
            if isexec (p): return p
        else:
            for path in os.environ["PATH"].split(os.pathsep):
                exe_file = os.path.join(path, p)
                if isexec (exe_file):
                    return exe_file
    return None

# inspired from:
# http://stackoverflow.com/questions/4158502/python-kill-or-terminate-subprocess-when-timeout
class TimeLimitedExec(threading.Thread):
    def __init__(self, cmd, cpu=0, mem=0, verbose=0, **popen_args):
        threading.Thread.__init__(self)
        self.cmd = cmd
        self.cpu = cpu
        self.mem = mem
        self.p = None
        self.stdout = None
        self.stderr = None
        self.verbose = verbose
        self.kwargs = popen_args
        
    def run(self):
        def set_limits ():
            import resource as r
            if self.cpu > 0:
                r.setrlimit (r.RLIMIT_CPU, [self.cpu, self.cpu])
            if self.mem > 0:
                mem_bytes = self.mem * 1024 * 1024
                r.setrlimit (r.RLIMIT_AS, [mem_bytes, mem_bytes])

        if self.verbose > 0: print self.cmd
        self.p = subprocess.Popen(self.cmd,
                                  preexec_fn=set_limits,
                                  **self.kwargs)
        self.stdout, self.stderr = self.p.communicate()

    def Run(self):
        self.start()

        if self.cpu > 0:
            self.join(self.cpu+5)
        else:
            self.join()

        if self.p is None:
            return -1

        if self.is_alive():
            print 'still alive, terminating'
            self.p.terminate()
            self.join(5)

        if self.is_alive():
            print 'still alive after attempt to terminate, sending kill'
            self.p.kill()

        return self.p.returncode


def createWorkDir (dname=None, save=False, prefix='tmp-'):
    if dname is None:
        workdir = tempfile.mkdtemp (prefix=prefix)
    else:
        if not os.path.isdir (dname): os.mkdir (dname)
        workdir = dname

    if not save:
        atexit.register (shutil.rmtree, path=workdir)
    return workdir

def add_help_arg (ap):
    ap.add_argument('-h', '--help', action='help',
                    help='Print this message and exit')

<<<<<<< HEAD
def add_in_args (ap):
    ap.add_argument ('in_files',  metavar='FILE', help='Input file', nargs='+')
    return ap

=======
>>>>>>> 52e26fdc
def add_in_out_args (ap):
    add_in_args (ap)
    ap.add_argument ('-o', dest='out_file',
                     metavar='FILE', help='Output file name', default=None)
    return ap

def add_tmp_dir_args (ap):
    ap.add_argument ('--save-temps', '--keep-temps',
                     dest="save_temps",
                     help="Do not delete temporary files",
                     action="store_true", default=False)
    ap.add_argument ('--temp-dir', dest='temp_dir', metavar='DIR',
                     help="Temporary directory", default=None)
    return ap

class CliCmd (object):
    def __init__ (self, name='', help='', allow_extra=False):
        self.name = name
        self.help = help
        self.allow_extra = allow_extra

    def mk_arg_parser (self, argp):
        add_help_arg (argp)
        return argp

    def run (self, args=None, extra=[]):
        return 0

    def name_out_file (self, in_files, args=None, work_dir=None):
        out_file = 'out'
        if work_dir is not None:
            out_file = os.path.join (work_dir, out_file)
        return out_file

    def main (self, argv):
        import argparse
        ap = argparse.ArgumentParser (prog=self.name,
                                      description=self.help,
                                      add_help=False)
        ap = self.mk_arg_parser (ap)

        if self.allow_extra:
            args, extra = ap.parse_known_args (argv)
        else:
            args = ap.parse_args (argv)
            extra = []
        return self.run (args, extra)

class LimitedCmd (CliCmd):
    def __init__ (self, name='', help='', allow_extra=False):
        super (LimitedCmd, self).__init__ (name, help, allow_extra)

    def mk_arg_parser (self, argp):
        argp = super(LimitedCmd, self).mk_arg_parser (argp)
        argp.add_argument ('--cpu', type=int, dest='cpu', metavar='SEC',
                           help='CPU time limit (seconds)', default=-1)
        argp.add_argument ('--mem', type=int, dest='mem', metavar='MB',
                           help='MEM limit (MB)', default=-1)
        return argp


class AgregateCmd (CliCmd):
    def __init__ (self, name='', help='', cmds=[]):
        super(AgregateCmd, self).__init__(name, help, allow_extra=True)
        self.cmds = cmds

    def mk_arg_parser (self, argp):
        add_help_arg (argp)
        sb = argp.add_subparsers ()
        for c in self.cmds:
            sp = sb.add_parser (c.name, help=c.help, add_help=False)
            sp = c.mk_arg_parser (sp)
            sp.set_defaults (func = c.run)
        return argp

    def run (self, args=None, extra=[]):
        return args.func (args, extra)
class _SeqCmdHelpAction(argparse.Action):
    def __init__(self,
                 option_strings,
                 cmds = None,
                 dest=argparse.SUPPRESS,
                 default=argparse.SUPPRESS,
                 help=None):
        super(_SeqCmdHelpAction, self).__init__(
            option_strings=option_strings,
            dest=dest,
            default=default,
            nargs=0,
            help=help)
        self._cmds = cmds

    def __call__(self, parser, namespace, values, option_string=None):
        parser.print_help()
        if self._cmds is not None:
            cname = '|'.join ([c.name for c in self._cmds])

            print ''
            print 'This is a sequential command build out of:', cname
            print 'Any of the following options of the sub-commands are allowed:'
            print '\n\n'

            for c in self._cmds:
                ap = argparse.ArgumentParser (c.name,
                                              description = c.help,
                                              add_help = False)
                ap = c.mk_arg_parser(ap)
                ap.print_help()
        parser.exit()

class SeqCmd (AgregateCmd):
    def __init__ (self, name='', help='', cmds=[]):
        super (SeqCmd, self).__init__ (name, help, cmds)

    def mk_arg_parser (self, ap):
        ap.add_argument('--help', '-h', help = 'Print this message and exit',
                        action=_SeqCmdHelpAction, cmds = self.cmds)
        add_in_out_args (ap)
        add_tmp_dir_args (ap)
        return ap

    def run (self, args, extra):
        res = 0
        in_files = args.in_files
        out_file = None


        work_dir = createWorkDir (args.temp_dir, args.save_temps, 'sea-')

        # all but last command
        for c in self.cmds[:-1]:
            argv = list()
            argv.extend (extra)
            out_file = c.name_out_file (in_files, args, work_dir)
            argv.extend (['-o', out_file])
            argv.extend (in_files)
            res = c.main (argv)
            if res <> 0: return res

            in_files = [out_file]
            out_file = None

        # last command
        c = self.cmds [len (self.cmds) - 1]
        argv = list()
        argv.extend (extra)
        argv.extend (['-o', args.out_file])
        argv.extend (in_files)
        res = c.main (argv)
        return res

class ExtCmd (LimitedCmd):
    def __init__ (self, name, help='', quiet=False):
        super (ExtCmd, self).__init__ (name, help, allow_extra=True)
        self.cmd = None
        self.quiet = quiet

    def run (self, args, extra, **popen_args):
        argv = [self.name]
        argv.extend (extra)

        if not self.quiet: print ' '.join (argv)

        self.cmd = TimeLimitedExec (argv, args.cpu, args.mem, **popen_args)
        return self.cmd.Run ()

    @property
    def stdout (self): return self.cmd.stdout<|MERGE_RESOLUTION|>--- conflicted
+++ resolved
@@ -44,7 +44,7 @@
         self.stderr = None
         self.verbose = verbose
         self.kwargs = popen_args
-        
+
     def run(self):
         def set_limits ():
             import resource as r
@@ -98,13 +98,10 @@
     ap.add_argument('-h', '--help', action='help',
                     help='Print this message and exit')
 
-<<<<<<< HEAD
 def add_in_args (ap):
     ap.add_argument ('in_files',  metavar='FILE', help='Input file', nargs='+')
     return ap
 
-=======
->>>>>>> 52e26fdc
 def add_in_out_args (ap):
     add_in_args (ap)
     ap.add_argument ('-o', dest='out_file',
