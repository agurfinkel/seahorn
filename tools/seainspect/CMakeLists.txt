add_definitions(-D__STDC_CONSTANT_MACROS)
add_definitions(-D__STDC_LIMIT_MACROS)

<<<<<<< HEAD
set (USED_LIBS
  SeaInstrumentation
  SeaTransformsScalar
  SeaTransformsUtils
  SeaAnalysis
  SeaSupport
 ${Boost_SYSTEM_LIBRARY}
 ${RT_LIB})
=======
set (SEAINSPECT_LIBS
#  ${Boost_SYSTEM_LIBRARY}
#  ${RT_LIB}
  SeaDsaAnalysis 
  SeaSupport
  avy
  )
>>>>>>> f636ac8a


# set (USED_LIBS
#     seahorn.LIB
#     SeaInstrumentation
#     SeaTransformsScalar
#     SeaTransformsUtils
#     SeaAnalysis
#     SeaSupport
#     ${LLVM_SEAHORN_LIBS}
#     avy
#     ${Z3_LIBRARY}
#     ${Boost_SYSTEM_LIBRARY}
#     ${GMPXX_LIB}
#     ${GMP_LIB}
#     ${RT_LIB}
# )

set(LLVM_LINK_COMPONENTS
  irreader
  bitwriter
  ipo
  scalaropts
  instrumentation
  core
  codegen
  objcarcopts)


add_executable(seainspect seainspect.cc)
<<<<<<< HEAD
target_link_libraries (seainspect SeaSupport SeaAnalysis SeaTransformsUtils seahorn.LIB SeaInstrumentation SeaTransformsScalar  ${LLVM_SEAHORN_LIBS})
=======
target_link_libraries (seainspect ${SEAINSPECT_LIBS})
>>>>>>> f636ac8a
llvm_config (seainspect ${LLVM_LINK_COMPONENTS})
install(TARGETS seainspect RUNTIME DESTINATION bin)

if (SEAHORN_STATIC_EXE)
  set (CMAKE_EXE_LINKER_FLAGS "-static -static-libgcc -static-libstdc++")
  set_target_properties (seainspect PROPERTIES LINK_SEARCH_START_STATIC ON)
  set_target_properties (seainspect PROPERTIES LINK_SEARCH_END_STATIC ON)
endif()<|MERGE_RESOLUTION|>--- conflicted
+++ resolved
@@ -1,16 +1,6 @@
 add_definitions(-D__STDC_CONSTANT_MACROS)
 add_definitions(-D__STDC_LIMIT_MACROS)
 
-<<<<<<< HEAD
-set (USED_LIBS
-  SeaInstrumentation
-  SeaTransformsScalar
-  SeaTransformsUtils
-  SeaAnalysis
-  SeaSupport
- ${Boost_SYSTEM_LIBRARY}
- ${RT_LIB})
-=======
 set (SEAINSPECT_LIBS
 #  ${Boost_SYSTEM_LIBRARY}
 #  ${RT_LIB}
@@ -18,7 +8,6 @@
   SeaSupport
   avy
   )
->>>>>>> f636ac8a
 
 
 # set (USED_LIBS
@@ -49,11 +38,7 @@
 
 
 add_executable(seainspect seainspect.cc)
-<<<<<<< HEAD
-target_link_libraries (seainspect SeaSupport SeaAnalysis SeaTransformsUtils seahorn.LIB SeaInstrumentation SeaTransformsScalar  ${LLVM_SEAHORN_LIBS})
-=======
 target_link_libraries (seainspect ${SEAINSPECT_LIBS})
->>>>>>> f636ac8a
 llvm_config (seainspect ${LLVM_LINK_COMPONENTS})
 install(TARGETS seainspect RUNTIME DESTINATION bin)
 
