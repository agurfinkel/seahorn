--- conflicted
+++ resolved
@@ -31,20 +31,6 @@
 
 #include "seahorn/Passes.hh"
 
-<<<<<<< HEAD
-#include "seahorn/Transforms/Scalar/PromoteVerifierCalls.hh"
-#include "seahorn/Transforms/Utils/RemoveUnreachableBlocksPass.hh"
-#include "seahorn/Transforms/Scalar/LowerGvInitializers.hh"
-
-#include "seahorn/Analysis/CanAccessMemory.hh"
-#include "seahorn/Transforms/Scalar/LowerCstExpr.hh"
-#include "seahorn/Transforms/Instrumentation/MixedSemantics.hh"
-#include "seahorn/Transforms/Instrumentation/BufferBoundsCheck.hh"
-#include "seahorn/Transforms/Instrumentation/SimpleMemoryCheck.hh"
-#include "seahorn/Transforms/Instrumentation/NullCheck.hh"
-
-=======
->>>>>>> 68daea11
 #ifdef HAVE_LLVM_SEAHORN
 #include "llvm_seahorn/Transforms/Scalar.h"
 #endif
@@ -146,41 +132,9 @@
     MixedSem("horn-mixed-sem", llvm::cl::desc("Mixed-Semantics Transformation"),
              llvm::cl::init(false));
 
-<<<<<<< HEAD
-static llvm::cl::opt<bool>
-NullChecks ("null-check",
-     llvm::cl::desc ("Insert null-dereference checks"),
-     llvm::cl::init (false));
-
-enum ArrayBoundsChecksEncoding {NONE=0, LOCAL=1, GLOBAL=2, GLOBAL_C=3};
-static llvm::cl::opt<enum ArrayBoundsChecksEncoding>
-ArrayBoundsChecks("abc",
- llvm::cl::desc ("Insert array bounds checks"),
- llvm::cl::values (
-	clEnumValN (NONE    , "none"    , "No array bounds check"),
-	clEnumValN (LOCAL   , "local"   , "Use local encoding (each pointer individually)"),
-	clEnumValN (GLOBAL  , "global"  , "Use global encoding"),
-	clEnumValN (GLOBAL_C, "global-c", "Use global encoding by calling C-defined functions"),
-	clEnumValEnd),
- llvm::cl::init (NONE));
-
-static llvm::cl::opt<bool>
-    SimpleMemoryChecks("smc", llvm::cl::desc("Insert simple memory checks"),
-                       llvm::cl::init(false));
-
-static llvm::cl::opt<bool>
-EnumVerifierCalls ("enum-verifier-calls",
-     llvm::cl::desc ("Assign a unique identifier to each call to verifier.error"),
-     llvm::cl::init (false));
-
-static llvm::cl::opt<bool>
-MixedSem ("horn-mixed-sem", llvm::cl::desc ("Mixed-Semantics Transformation"),
-          llvm::cl::init (false));
-=======
 static llvm::cl::opt<bool> KillVaArg("kill-vaarg",
                                      llvm::cl::desc("Delete vaarg functions"),
                                      llvm::cl::init(false));
->>>>>>> 68daea11
 
 static llvm::cl::opt<bool>
     StripExtern("strip-extern",
@@ -432,13 +386,7 @@
       pass_manager.add(seahorn::createStripUselessDeclarationsPass());
 
     // -- mark entry points of all functions
-<<<<<<< HEAD
-    if (!MixedSem && !CutLoops && !SimpleMemoryChecks)
-      // XXX should only be ran once. need better way to ensure that.
-      pass_manager.add (seahorn::createMarkFnEntryPass ());
-=======
     pass_manager.add(seahorn::createMarkFnEntryPass());
->>>>>>> 68daea11
 
     // turn all functions internal so that we can inline them if requested
     pass_manager.add(
@@ -533,36 +481,8 @@
       pass_manager.add(llvm::createDeadInstEliminationPass());
     }
 
-<<<<<<< HEAD
-    if (ArrayBoundsChecks > 0) {
-      // XXX ABC might run sea-dsa which requires all values have a name
-      pass_manager.add (new ufo::NameValues ());
-      switch (ArrayBoundsChecks) {
-      case LOCAL:
-	pass_manager.add (new seahorn::LowerCstExprPass ());
-	pass_manager.add (new seahorn::Local ());
-	// -- Turn undef into nondet (undef might be created by Local)
-	pass_manager.add (seahorn::createNondetInitPass ());
-	break;
-      case GLOBAL_C:
-	pass_manager.add (new seahorn::GlobalCCallbacks ());
-	// --- inline some special functions
-	pass_manager.add (llvm::createAlwaysInlinerPass ());
-	break;
-      case GLOBAL:
-      default :
-	pass_manager.add (new seahorn::Global ());
-      }
-    }
-
-    if (SimpleMemoryChecks) {
-      pass_manager.add(seahorn::CreateSimpleMemoryCheckPass());
-    }
-
-=======
     // AG: Used for inconsistency analysis
     // XXX Should be moved out of standard pp pipeline
->>>>>>> 68daea11
     if (LowerAssert) {
       pass_manager.add(seahorn::createLowerAssertPass());
       // LowerAssert might generate some dead code
@@ -583,12 +503,6 @@
             seahorn::createMarkInternalConstructOrDestructInlinePass());
     }
 
-<<<<<<< HEAD
-
-    if (!MixedSem && !SimpleMemoryChecks && EnumVerifierCalls)
-    {
-      pass_manager.add (seahorn::createEnumVerifierCallsPass ());
-=======
     // run inliner pass
     if (InlineAll || InlineAllocFn || InlineConstructFn) {
       pass_manager.add(llvm::createAlwaysInlinerPass());
@@ -596,7 +510,6 @@
           llvm::createGlobalDCEPass()); // kill unused internal global
       pass_manager.add(seahorn::createPromoteMallocPass());
       pass_manager.add(seahorn::createRemoveUnreachableBlocksPass());
->>>>>>> 68daea11
     }
 
     // -- EVERYTHING IS MORE EXPENSIVE AFTER INLINING
