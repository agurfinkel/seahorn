--- conflicted
+++ resolved
@@ -73,7 +73,7 @@
 
 set (Boost_USE_STATIC_LIBS ON)
 set (BOOST_COMPONENTS system)
-find_package (Boost 1.55 REQUIRED COMPONENTS ${BOOST_COMPONENTS})
+  find_package (Boost 1.55 REQUIRED COMPONENTS ${BOOST_COMPONENTS})
 if (Boost_FOUND)
   include_directories (${Boost_INCLUDE_DIRS})
 endif ()
@@ -89,11 +89,7 @@
   set(CMAKE_INSTALL_RPATH "\$ORIGIN/../lib")
 else()
   set(CMAKE_INSTALL_RPATH "${CMAKE_INSTALL_PREFIX}/lib")
-endif ()  
-<<<<<<< HEAD
-=======
-
->>>>>>> 52e26fdc
+endif ()
 
 
 set (Z3_TAG "origin/deep_space" CACHE STRING "Z3 git tag to use")
@@ -372,7 +368,7 @@
 
 add_subdirectory(lib)
 add_subdirectory(tools)
-add_subdirectory(units)
+  add_subdirectory(units)
 add_subdirectory(sea-rt)
 
 configure_file( include/seahorn/config.h.cmake
